--- conflicted
+++ resolved
@@ -11,14 +11,8 @@
 from geometry_msgs.msg import TwistStamped
 from visualization_msgs.msg import MarkerArray, Marker
 
-<<<<<<< HEAD
-from project_tracker.utils import PCL2_2_numpy, create_colour_list, pcl_to_ros
-from project_tracker.tracking import Tracker
-from project_tracker.bb_fitting import LShapeFitter
-=======
 from utils import numpy_2_PCL2, PCL2_2_numpy, create_colour_list, pcl_to_ros
 from tracking import Tracker
->>>>>>> be8a15d2
 
 from mcav_interfaces.msg import DetectedObject, DetectedObjectArray
 
@@ -44,20 +38,15 @@
             10
         )
 
-<<<<<<< HEAD
-        # publishers
-=======
         self.pointcloud: pcl.PointCloud
         self.np_pointcloud: np.ndarray
         self.original_frame_id: str
 
         # TODO create cloud cluster publisher via creating a custom msg
->>>>>>> be8a15d2
         self._cloud_cluster_publisher = self.create_publisher(PCL2, 'clustered_pointclouds', 10)
         self._bounding_boxes_publisher = self.create_publisher(MarkerArray, 'bounding_boxes', 10)
         self._detected_objects_publisher = self.create_publisher(DetectedObjectArray, 'detected_objects', 10)
         
-<<<<<<< HEAD
 
         # parameters for Euclidean Clustering
         self.declare_parameter('min_cluster_size', 10)
@@ -70,8 +59,6 @@
         # parameters for merging clusters based on side to side distance from car
         self.merge_y_thresh = 8. # [m] either side of car
 
-=======
->>>>>>> be8a15d2
         # create tracker for identifying and following objects over time
         # self.tracker = Tracker(max_frames_before_forget=2, max_frames_length=30, tracking_method="centre_distance", dist_threshold=5)
         # self.tracker = Tracker(max_frames_before_forget=2, max_frames_length=30, tracking_method="iou", iou_threshold=0.85)
@@ -115,7 +102,6 @@
         by assigning IDs to the `DetectedObjectArray` using `Tracker` class. Publish the 
         bounding boxes and `DetectedObjectArray`. Creates bounding box markers for RViz.
 
-<<<<<<< HEAD
 
         http://docs.ros.org/en/lunar/api/sensor_msgs/html/msg/PointCloud2.html
 
@@ -156,67 +142,51 @@
                     self.cloud[indice][2],
                     self.colour_list[j]
                 ])
-=======
-    def _callback(self, msg):
-        """Subscriber callback. Receives PCL2 message and converts it to points"""
-
-        # create and save a pythonpcl pointcloud and its numpy representation from the ros message
-        self.np_pointcloud, self.pointcloud = self.load_pointcloud_from_ros_msg(msg)
-
-        # make kdtree from the pointcloud
-        kd_tree = self.pointcloud.make_kdtree()
-
-        # a list of indices representing each set of points in np_pointcloud that are in the same cluster
-        np_pointcloud_cluster_indices = self.create_euclidean_cluster(
-            self.pointcloud, kd_tree, config.cluster_tolerance, config.min_cluster_size, config.max_cluster_size)
-
-        # a list representing a coloured version of the clusters in the pointcloud for visualisation
-        coloured_clustered_points = self.create_coloured_pointcloud_clusters(np_pointcloud_cluster_indices)
-
->>>>>>> be8a15d2
-        # convert to pcl.PointCloud_PointXYZRGB for visualisation in RViz
-        coloured_clustered_pointcloud = pcl.PointCloud_PointXYZRGB()
-        coloured_clustered_pointcloud.from_list(coloured_clustered_points)
-        timestamp = self.get_clock().now().to_msg()
-<<<<<<< HEAD
-        pcl2_msg = pcl_to_ros(cluster_colour_cloud, timestamp, self.original_frame_id) # convert the pcl to a ROS PCL2 message
-        
-        # create DetectedObjectArray with bounding boxes
-        start = time.time()
-        detected_objects = self.create_detected_objects() 
-        tracking_time = time.time() - start
-        self.get_logger().debug(f"BBs took {tracking_time:.5f}s")
-=======
-
-        # convert the pcl to a ROS PCL2 message
-        pcl2_msg = pcl_to_ros(coloured_clustered_pointcloud,
-                              timestamp, self.original_frame_id)
-
-        self._cloud_cluster_publisher.publish(pcl2_msg)
-
-        # fit bounding boxes to the clustered pointclouds
-        detected_objects = self.create_detected_objects(np_pointcloud_cluster_indices) 
->>>>>>> be8a15d2
+    # def _callback(self, msg):
+    #     """Subscriber callback. Receives PCL2 message and converts it to points"""
+
+    #     # create and save a pythonpcl pointcloud and its numpy representation from the ros message
+    #     self.np_pointcloud, self.pointcloud = self.load_pointcloud_from_ros_msg(msg)
+
+    #     # make kdtree from the pointcloud
+    #     kd_tree = self.pointcloud.make_kdtree()
+
+    #     # a list of indices representing each set of points in np_pointcloud that are in the same cluster
+    #     np_pointcloud_cluster_indices = self.create_euclidean_cluster(
+    #         self.pointcloud, kd_tree, config.cluster_tolerance, config.min_cluster_size, config.max_cluster_size)
+
+    #     # a list representing a coloured version of the clusters in the pointcloud for visualisation
+    #     coloured_clustered_points = self.create_coloured_pointcloud_clusters(np_pointcloud_cluster_indices)
+
+    #     # convert to pcl.PointCloud_PointXYZRGB for visualisation in RViz
+    #     coloured_clustered_pointcloud = pcl.PointCloud_PointXYZRGB()
+    #     coloured_clustered_pointcloud.from_list(coloured_clustered_points)
+    #     timestamp = self.get_clock().now().to_msg()
+
+        # # convert the pcl to a ROS PCL2 message
+        # pcl2_msg = pcl_to_ros(coloured_clustered_pointcloud,
+        #                       timestamp, self.original_frame_id)
+
+        # self._cloud_cluster_publisher.publish(pcl2_msg)
+
+        # # fit bounding boxes to the clustered pointclouds
+        # detected_objects = self.create_detected_objects(np_pointcloud_cluster_indices) 
 
         # track objects over time
-        start = time.time()
-        tracked_detected_objects = self.tracker.update(detected_objects, timestamp=msg.header.stamp)
-        self.get_logger().debug(f"Number of tracked objects: {len(tracked_detected_objects.detected_objects)}")
-
-        # create bounding boxes and ID labels for ROS visualisation
-        self.create_ros_markers(tracked_detected_objects)
-
-<<<<<<< HEAD
-        tracking_time = time.time() - start
-        self.get_logger().debug(f"Tracking took {tracking_time:.5f}s")
-
-        # publish cluster, bounding boxes and detected objects
-        self._cloud_cluster_publisher.publish(pcl2_msg)
-=======
-        # publish bounding boxes and detected objects
->>>>>>> be8a15d2
-        self._bounding_boxes_publisher.publish(self.markers)
-        self._detected_objects_publisher.publish(tracked_detected_objects)
+        # start = time.time()
+        # tracked_detected_objects = self.tracker.update(detected_objects, timestamp=msg.header.stamp)
+        # self.get_logger().debug(f"Number of tracked objects: {len(tracked_detected_objects.detected_objects)}")
+
+        # # create bounding boxes and ID labels for ROS visualisation
+        # self.create_ros_markers(tracked_detected_objects)
+
+        # tracking_time = time.time() - start
+        # self.get_logger().debug(f"Tracking took {tracking_time:.5f}s")
+
+        # # publish cluster, bounding boxes and detected objects
+        # self._cloud_cluster_publisher.publish(pcl2_msg)
+        # self._bounding_boxes_publisher.publish(self.markers)
+        # self._detected_objects_publisher.publish(tracked_detected_objects)
 
 
     def create_coloured_pointcloud_clusters(self, np_pointcloud_cluster_indices):
@@ -247,13 +217,6 @@
 
     def create_euclidean_cluster(self, pointcloud, kd_tree, cluster_tolerance, min_cluster_size, max_cluster_size):
         """
-<<<<<<< HEAD
-        Perform euclidean clustering with a given pcl.PointCloud and kdtree
-
-        Args:
-            ec_cloud (pcl.PointCloud): pcl version of pointcloud message received
-            ec_tree(pcl.kdtree): kdtree from pcl-python binding created with pcl.PointCloud.make_kdtree()
-=======
         Perform euclidean clustering with a given pcl.PointCloud() and kdtree
 
         Parameters
@@ -267,36 +230,23 @@
             minimum size of a cluster
         max_cluster_size: int
             maximum size of a cluster
->>>>>>> be8a15d2
         """
         # make euclidean cluster extraction method
         ec = pointcloud.make_EuclideanClusterExtraction()
         # set parameters
-<<<<<<< HEAD
-        ec.set_ClusterTolerance(self.cluster_tolerance)
-        ec.set_MinClusterSize(self.min_cluster_size)
-        ec.set_MaxClusterSize(self.max_cluster_size)
-        ec.set_SearchMethod(ec_tree)
-=======
+        # ec.set_ClusterTolerance(self.cluster_tolerance)
+        # ec.set_MinClusterSize(self.min_cluster_size)
+        # ec.set_MaxClusterSize(self.max_cluster_size)
+        # ec.set_SearchMethod(ec_tree)
         ec.set_ClusterTolerance(cluster_tolerance)
         ec.set_MinClusterSize(min_cluster_size + 1)
         ec.set_MaxClusterSize(max_cluster_size)
         ec.set_SearchMethod(kd_tree)
 
->>>>>>> be8a15d2
         # perform euclidean clustering and return indices
         return ec.Extract()
 
 
-<<<<<<< HEAD
-    def merge_y_clusters(self):
-        """Merge clusters if they have a large absolute y value (side to side). Large absolute y 
-        value indicates that the cluster is probably a wall. Don't want to fit multiple clusters
-        to wall.
-
-        Returns:
-            list: clusters from euclidean clustering that have been merged based on y value
-=======
     def create_detected_objects(self, np_pointcloud_cluster_indices):
         """
         Create detected objects from the clusters by finding their centre points and dimensions. This 
@@ -304,20 +254,13 @@
         
         Tutorial at PCL docs helps with make_MomentOfInertiaEstimation aspect
         https://pcl.readthedocs.io/projects/tutorials/en/master/moment_of_inertia.html#moment-of-inertia
->>>>>>> be8a15d2
         """
         self.merged_clusters = [] # list of clusters similar to self.clusters_ec but merged
         to_merge_ys = [] # y values of clusters that are marked to be merged
         to_merge_clusters = [] # cluster indices of clusters that are marked to be merged
 
-<<<<<<< HEAD
-        # iterate through all of the current clusters and note where large absolute y values occur
-        for indices in self.clusters_ec:
-            cloud = self.cloud[list(indices)] # numpy array cloud
-=======
         for cluster_idx, indices in enumerate(np_pointcloud_cluster_indices):
             cloud = self.np_pointcloud[list(indices)] # numpy array cloud
->>>>>>> be8a15d2
             # convert to pcl object
             bb_cloud = pcl.PointCloud()
             bb_cloud.from_array(cloud) 
@@ -424,7 +367,6 @@
         return objects
 
 
-<<<<<<< HEAD
     def get_L_shape_bb(self, cloud):
         """Finds L shaped bounding box based on algorithm in paper referenced below
         and code implemented in C++ found in Autoware AI.
@@ -488,9 +430,6 @@
 
         Returns:
             bool: whether object should be tracked or not
-=======
-    def fit_bounding_boxes(self, tracked_detected_objects):
->>>>>>> be8a15d2
         """
         # parameters
         min_height = 0.8
