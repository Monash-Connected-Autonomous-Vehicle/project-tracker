<<<<<<< HEAD
# Project Tracker

Project tracker takes inputs from the @Multi-Task Panoptic Perception model and LiDAR sensor and fuses them together to create accurate pose and velocity estimates of the object over time in 3D space.

![tracker](https://user-images.githubusercontent.com/69286161/151936865-c160a7b6-f4cc-4b03-b0d2-b586d1aff493.gif)



## Getting Started

### prerequisites
* create a ros2 workspace by following [these](https://docs.ros.org/en/foxy/Tutorials/Workspace/Creating-A-Workspace.html) instructions
* clone this repository into the src directory in your ros2 workspace

### Installation

1. Download synced+rectified data from [here](http://www.cvlibs.net/datasets/kitti/raw_data.php) or to download the data directly, press [this](https://s3.eu-central-1.amazonaws.com/avg-kitti/raw_data/2011_09_26_drive_0048/2011_09_26_drive_0048_sync.zip) download button
2. After the download is complete, navigate to ```/home/mcav/DATASETS/KITTI/```, unzip the downloaded zip and copy the folder named `2011_09_26` into the `KITTI` directory. Your tree for the binary files should then look like: `/home/mcav/DATASETS/KITTI/2011_09_26/2011_09_26_drive_0048_sync/velodyne_points/data/`
3. Install dependencies
    ```sh
    sudo apt install python3-pcl
    sudo apt-get install ros-galactic-sensor-msgs-py
    sudo pip3 install transforms3d
    ```
3. Navigate to the root folder of your workspace
    ```sh
    cd YOUR_WORKSPACE_ROOT
    ```
4. Build the package
	```sh
    colcon build
    . install/setup.bash
    ```
5. In a new terminal, navigate to the root of your workspace and call the publisher to publish mock data.
	```sh
    cd YOUR_WORKSPACE_ROOT
    . install/setup.bash
    ros2 run project_tracker mock_pub
    ```
6.  In a new terminal, navigate to the root of your workspace and call the `filter` node to reduce the number of LiDAR points.
	```sh
    cd YOUR_WORKSPACE_ROOT
    . install/setup.bash
    ros2 run project_tracker filter
    ```
7.  In a new terminal, call the clustering node to produce clusters, bounding boxes and `DetectedObjectArray`
    ```sh
    . install/setup.bash
    ros2 run project_tracker cluster
    ```
8.  In a new terminal, call the mock image publisher node to publish images to the /camera topic. this node takes two arguments from the command line. `Image_path` and `Frame_Id`
    ```sh
    . install/setub.bash
    ros2 run project_tracker mock_image_pub.py <Image_Path> <Frame_Id>
    eg. ros2 run project_tracker mock_image_pub.py /home/mcav/DATASETS/streetViewImages/ velodyne 
    ```
9. In a new terminal, call the object detection node to detect objects from the images published to the /camera topic.
    ```sh
    . install/setub.bash
    ros2 run project_tracker object_detection.py
    ```

#### Parameters and ROS Info

##### Parameters to modify for clustering: 
* `self.min_cluster_size`: minimum number of LiDAR points to be considered a cluster
* `self.max_cluster_size`: maximum number of LiDAR points to be considered a cluster
* `self.cluster_tolerance`: unsure exactly what the interpretation of this parameter is. I originally thought it was the maximum search radius from any point to another but think it is more nuanced than that after playing with it.

##### Topics
|Topic|Type|Objective|Nodes interacting|
------|----|---------|-----------------|
|`/velodyne_points`|`sensor_msgs.msg PCL2`|Publish mock LiDAR data|`project_tracker::mock_pub` publishes, `project_tracker::filter` subscribes|
|`clustered_pointclouds`|`sensor_msgs.msg PCL2`|View clustered pointclouds in PCL2 format for visualisation|`project_tracker::cluster` publishes|
|`bounding_boxes`|`visualization_msgs.msg MarkerArray`|View bounding boxes over identified clusters for visualisation|`project_tracker::cluster` publishes|
|`detected_objects`|`mcav_interfaces::DetectedObjectArray`|Emit detected objects for use in other MCAV nodes e.g. path planning|`project_tracker::cluster` publishes|
|`/camera`|`sensor_msgs.msg Image`|publish mock Images|`project_tracker::mock_image_pub` publishes, `project_tracker::object_detection` subscribes|

## Contact
Amir Toosi - amir.ghalb@gmail.com

Ben Edwards - bedw0004@student.monash.edu
=======
# Project Tracker

Project tracker takes inputs from the @Multi-Task Panoptic Perception model and LiDAR sensor and fuses them together to create accurate pose and velocity estimates of the object over time in 3D space.

![tracker](https://user-images.githubusercontent.com/69286161/151936865-c160a7b6-f4cc-4b03-b0d2-b586d1aff493.gif)



## Getting Started

### prerequisites
* create a ros2 workspace by following [these](https://docs.ros.org/en/foxy/Tutorials/Workspace/Creating-A-Workspace.html) instructions
* clone this repository into the src directory in your ros2 workspace

### Installation

1. Download synced+rectified data from [here](http://www.cvlibs.net/datasets/kitti/raw_data.php) or to download the data directly, press [this](https://s3.eu-central-1.amazonaws.com/avg-kitti/raw_data/2011_09_26_drive_0048/2011_09_26_drive_0048_sync.zip) download button
2. After the download is complete, navigate to ```/home/mcav/DATASETS/KITTI/```, unzip the downloaded zip and copy the folder named `2011_09_26` into the `KITTI` directory. Your tree for the binary files should then look like: `/home/mcav/DATASETS/KITTI/2011_09_26/2011_09_26_drive_0048_sync/velodyne_points/data/`
3. Install dependencies
    ```sh
    sudo apt install python3-pcl
    sudo apt-get install ros-galactic-sensor-msgs-py
    sudo pip3 install transforms3d
    ```
3. Navigate to the root folder of your workspace
    ```sh
    cd YOUR_WORKSPACE_ROOT
    ```
4. Build the package
	```sh
    colcon build
    . install/setup.bash
    ```
5. In a new terminal, navigate to the root of your workspace and call the publisher to publish mock data.
	```sh
    cd YOUR_WORKSPACE_ROOT
    . install/setup.bash
    ros2 run project_tracker mock_pub
    ```
6.  Refer to the [pcl_bind](https://github.com/Monash-Connected-Autonomous-Vehicle/pcl_bind) package to run the `filter` node to reduce the number of LiDAR points.
7.  In a new terminal, call the clustering node to produce clusters, bounding boxes and `DetectedObjectArray`
    ```sh
    . install/setup.bash
    ros2 run project_tracker cluster
    ```

#### Parameters and ROS Info

##### Parameters to modify for clustering: 
* `self.min_cluster_size`: minimum number of LiDAR points to be considered a cluster
* `self.max_cluster_size`: maximum number of LiDAR points to be considered a cluster
* `self.cluster_tolerance`: unsure exactly what the interpretation of this parameter is. I originally thought it was the maximum search radius from any point to another but think it is more nuanced than that after playing with it.

##### Topics
|Topic|Type|Objective|Nodes interacting|
------|----|---------|-----------------|
|`/velodyne_points`|`sensor_msgs.msg PCL2`|Publish mock LiDAR data|`project_tracker::mock_pub` publishes, `pcl_bind::filter` subscribes|
|`clustered_pointclouds`|`sensor_msgs.msg PCL2`|View clustered pointclouds in PCL2 format for visualisation|`project_tracker::cluster` publishes|
|`bounding_boxes`|`visualization_msgs.msg MarkerArray`|View bounding boxes over identified clusters for visualisation|`project_tracker::cluster` publishes|
|`detected_objects`|`mcav_interfaces::DetectedObjectArray`|Emit detected objects for use in other MCAV nodes e.g. path planning|`project_tracker::cluster` publishes|

## Carla Integration

### Manual Control Workaround to Autopilot issue

1. Start Carla Agent `/opt/carla-simulator/CarlaUE4.sh -quality-level=Low`
2. Source carla_ros_bridge
```bash
cd <PATH-TO-carla_ros_bridge> (on the beauty this is ~/Sheng/carla_ros_bridge, the beast it is ~/liam_ws/carla_ros_bridge, I think)
source  ./install/setup.bash
```
3. Launch carla_ros_bridge `ros2 launch carla_ros_bridge carla_ros_bridge.launch.py`
4. Launch carla_spawn_npc `ros2 launch carla_spawn_objects carla_example_ego_vehicle.launch.py objects_definition_file:='./tracking.json'`
    Must make sure to modify the `'objects_definition_file'` in carla_ros_bridge.launch.py to reflect where .json objects file is stored
5. Launch carla_manual_control `ros2 launch carla_manual_control carla_manual_control.launch.py`
6. Spawn vehicles and walkers `python3 ./carla_integration/generate_traffic.py -n 150 -w 100 --no-rendering`
7. Drive the car using this manual control window
8. Open rviz and set frame_id to `ego_vehicle`, add pointcloud from `/carla/ego_vehicle/lidar` and camera from `/carla/ego_vehicle/rgb_front`
9. Optionally record ROS bags for later use
```bash
ros2 bag record -o <TOPIC-NAME> `ros2 topic list | grep --regexp="/carla/*"` /tf
```
9. Playing ROS bags back (at faster rate as recording lags a lot)
```bash
ros2 bag play <TOPIC-NAME> -r 2.0
```


### Generate autopilot traffic - need to figure out how to get auto-pilot cars/pedestrians in that don't crash (Traffic Manager issue)

* Think issue stems from fact that traffic manager that is created with carla_ad_demo overrides the traffic manager created when spawning extra traffic with generate_traffic.py from PythonAPI/examples. Link below may help solve issue, but unsure whether anything is being done wrong
https://carla.readthedocs.io/en/latest/adv_traffic_manager/

**Steps**

1. Start Carla Agent `/opt/carla-simulator/CarlaUE4.sh`
2. Source carla_ad_demo repo
```bash
cd <PATH-TO-carla_ros_bridge> (on the beauty this is ~/Sheng/carla_ros_bridge, the beast it is ~/liam_ws/carla_ros_bridge, I think)
source  ./install/setup.bash
```
3. Launch carla_ad_demo `ros2 launch carla_ad_demo carla_ad_demo.launch.py`
    Must make sure to modify the `'objects_definition_file'` in carla_ad_demo.launch.py to reflect where .json objects file is stored
4. **TODO:** Spawn NPCs -> currently they crash as soon as they are spawned which makes it impossible for the AD to drive
5. Open rviz and set frame_id to `ego_vehicle`, add pointcloud from `/carla/ego_vehicle/lidar` and camera from `/carla/ego_vehicle/rgb_front`
6. Optionally record ROS bags for later use
```bash
ros2 bag record -o <TOPIC-NAME> `ros2 topic list | grep --regexp="/carla/*"` /tf
```



## Contact
Amir Toosi - amir.ghalb@gmail.com

Ben Edwards - bedw0004@student.monash.edu
>>>>>>> 6ead1a7e
<|MERGE_RESOLUTION|>--- conflicted
+++ resolved
@@ -1,201 +1,135 @@
-<<<<<<< HEAD
-# Project Tracker
-
-Project tracker takes inputs from the @Multi-Task Panoptic Perception model and LiDAR sensor and fuses them together to create accurate pose and velocity estimates of the object over time in 3D space.
-
-![tracker](https://user-images.githubusercontent.com/69286161/151936865-c160a7b6-f4cc-4b03-b0d2-b586d1aff493.gif)
-
-
-
-## Getting Started
-
-### prerequisites
-* create a ros2 workspace by following [these](https://docs.ros.org/en/foxy/Tutorials/Workspace/Creating-A-Workspace.html) instructions
-* clone this repository into the src directory in your ros2 workspace
-
-### Installation
-
-1. Download synced+rectified data from [here](http://www.cvlibs.net/datasets/kitti/raw_data.php) or to download the data directly, press [this](https://s3.eu-central-1.amazonaws.com/avg-kitti/raw_data/2011_09_26_drive_0048/2011_09_26_drive_0048_sync.zip) download button
-2. After the download is complete, navigate to ```/home/mcav/DATASETS/KITTI/```, unzip the downloaded zip and copy the folder named `2011_09_26` into the `KITTI` directory. Your tree for the binary files should then look like: `/home/mcav/DATASETS/KITTI/2011_09_26/2011_09_26_drive_0048_sync/velodyne_points/data/`
-3. Install dependencies
-    ```sh
-    sudo apt install python3-pcl
-    sudo apt-get install ros-galactic-sensor-msgs-py
-    sudo pip3 install transforms3d
-    ```
-3. Navigate to the root folder of your workspace
-    ```sh
-    cd YOUR_WORKSPACE_ROOT
-    ```
-4. Build the package
-	```sh
-    colcon build
-    . install/setup.bash
-    ```
-5. In a new terminal, navigate to the root of your workspace and call the publisher to publish mock data.
-	```sh
-    cd YOUR_WORKSPACE_ROOT
-    . install/setup.bash
-    ros2 run project_tracker mock_pub
-    ```
-6.  In a new terminal, navigate to the root of your workspace and call the `filter` node to reduce the number of LiDAR points.
-	```sh
-    cd YOUR_WORKSPACE_ROOT
-    . install/setup.bash
-    ros2 run project_tracker filter
-    ```
-7.  In a new terminal, call the clustering node to produce clusters, bounding boxes and `DetectedObjectArray`
-    ```sh
-    . install/setup.bash
-    ros2 run project_tracker cluster
-    ```
-8.  In a new terminal, call the mock image publisher node to publish images to the /camera topic. this node takes two arguments from the command line. `Image_path` and `Frame_Id`
-    ```sh
-    . install/setub.bash
-    ros2 run project_tracker mock_image_pub.py <Image_Path> <Frame_Id>
-    eg. ros2 run project_tracker mock_image_pub.py /home/mcav/DATASETS/streetViewImages/ velodyne 
-    ```
-9. In a new terminal, call the object detection node to detect objects from the images published to the /camera topic.
-    ```sh
-    . install/setub.bash
-    ros2 run project_tracker object_detection.py
-    ```
-
-#### Parameters and ROS Info
-
-##### Parameters to modify for clustering: 
-* `self.min_cluster_size`: minimum number of LiDAR points to be considered a cluster
-* `self.max_cluster_size`: maximum number of LiDAR points to be considered a cluster
-* `self.cluster_tolerance`: unsure exactly what the interpretation of this parameter is. I originally thought it was the maximum search radius from any point to another but think it is more nuanced than that after playing with it.
-
-##### Topics
-|Topic|Type|Objective|Nodes interacting|
-------|----|---------|-----------------|
-|`/velodyne_points`|`sensor_msgs.msg PCL2`|Publish mock LiDAR data|`project_tracker::mock_pub` publishes, `project_tracker::filter` subscribes|
-|`clustered_pointclouds`|`sensor_msgs.msg PCL2`|View clustered pointclouds in PCL2 format for visualisation|`project_tracker::cluster` publishes|
-|`bounding_boxes`|`visualization_msgs.msg MarkerArray`|View bounding boxes over identified clusters for visualisation|`project_tracker::cluster` publishes|
-|`detected_objects`|`mcav_interfaces::DetectedObjectArray`|Emit detected objects for use in other MCAV nodes e.g. path planning|`project_tracker::cluster` publishes|
-|`/camera`|`sensor_msgs.msg Image`|publish mock Images|`project_tracker::mock_image_pub` publishes, `project_tracker::object_detection` subscribes|
-
-## Contact
-Amir Toosi - amir.ghalb@gmail.com
-
-Ben Edwards - bedw0004@student.monash.edu
-=======
-# Project Tracker
-
-Project tracker takes inputs from the @Multi-Task Panoptic Perception model and LiDAR sensor and fuses them together to create accurate pose and velocity estimates of the object over time in 3D space.
-
-![tracker](https://user-images.githubusercontent.com/69286161/151936865-c160a7b6-f4cc-4b03-b0d2-b586d1aff493.gif)
-
-
-
-## Getting Started
-
-### prerequisites
-* create a ros2 workspace by following [these](https://docs.ros.org/en/foxy/Tutorials/Workspace/Creating-A-Workspace.html) instructions
-* clone this repository into the src directory in your ros2 workspace
-
-### Installation
-
-1. Download synced+rectified data from [here](http://www.cvlibs.net/datasets/kitti/raw_data.php) or to download the data directly, press [this](https://s3.eu-central-1.amazonaws.com/avg-kitti/raw_data/2011_09_26_drive_0048/2011_09_26_drive_0048_sync.zip) download button
-2. After the download is complete, navigate to ```/home/mcav/DATASETS/KITTI/```, unzip the downloaded zip and copy the folder named `2011_09_26` into the `KITTI` directory. Your tree for the binary files should then look like: `/home/mcav/DATASETS/KITTI/2011_09_26/2011_09_26_drive_0048_sync/velodyne_points/data/`
-3. Install dependencies
-    ```sh
-    sudo apt install python3-pcl
-    sudo apt-get install ros-galactic-sensor-msgs-py
-    sudo pip3 install transforms3d
-    ```
-3. Navigate to the root folder of your workspace
-    ```sh
-    cd YOUR_WORKSPACE_ROOT
-    ```
-4. Build the package
-	```sh
-    colcon build
-    . install/setup.bash
-    ```
-5. In a new terminal, navigate to the root of your workspace and call the publisher to publish mock data.
-	```sh
-    cd YOUR_WORKSPACE_ROOT
-    . install/setup.bash
-    ros2 run project_tracker mock_pub
-    ```
-6.  Refer to the [pcl_bind](https://github.com/Monash-Connected-Autonomous-Vehicle/pcl_bind) package to run the `filter` node to reduce the number of LiDAR points.
-7.  In a new terminal, call the clustering node to produce clusters, bounding boxes and `DetectedObjectArray`
-    ```sh
-    . install/setup.bash
-    ros2 run project_tracker cluster
-    ```
-
-#### Parameters and ROS Info
-
-##### Parameters to modify for clustering: 
-* `self.min_cluster_size`: minimum number of LiDAR points to be considered a cluster
-* `self.max_cluster_size`: maximum number of LiDAR points to be considered a cluster
-* `self.cluster_tolerance`: unsure exactly what the interpretation of this parameter is. I originally thought it was the maximum search radius from any point to another but think it is more nuanced than that after playing with it.
-
-##### Topics
-|Topic|Type|Objective|Nodes interacting|
-------|----|---------|-----------------|
-|`/velodyne_points`|`sensor_msgs.msg PCL2`|Publish mock LiDAR data|`project_tracker::mock_pub` publishes, `pcl_bind::filter` subscribes|
-|`clustered_pointclouds`|`sensor_msgs.msg PCL2`|View clustered pointclouds in PCL2 format for visualisation|`project_tracker::cluster` publishes|
-|`bounding_boxes`|`visualization_msgs.msg MarkerArray`|View bounding boxes over identified clusters for visualisation|`project_tracker::cluster` publishes|
-|`detected_objects`|`mcav_interfaces::DetectedObjectArray`|Emit detected objects for use in other MCAV nodes e.g. path planning|`project_tracker::cluster` publishes|
-
-## Carla Integration
-
-### Manual Control Workaround to Autopilot issue
-
-1. Start Carla Agent `/opt/carla-simulator/CarlaUE4.sh -quality-level=Low`
-2. Source carla_ros_bridge
-```bash
-cd <PATH-TO-carla_ros_bridge> (on the beauty this is ~/Sheng/carla_ros_bridge, the beast it is ~/liam_ws/carla_ros_bridge, I think)
-source  ./install/setup.bash
-```
-3. Launch carla_ros_bridge `ros2 launch carla_ros_bridge carla_ros_bridge.launch.py`
-4. Launch carla_spawn_npc `ros2 launch carla_spawn_objects carla_example_ego_vehicle.launch.py objects_definition_file:='./tracking.json'`
-    Must make sure to modify the `'objects_definition_file'` in carla_ros_bridge.launch.py to reflect where .json objects file is stored
-5. Launch carla_manual_control `ros2 launch carla_manual_control carla_manual_control.launch.py`
-6. Spawn vehicles and walkers `python3 ./carla_integration/generate_traffic.py -n 150 -w 100 --no-rendering`
-7. Drive the car using this manual control window
-8. Open rviz and set frame_id to `ego_vehicle`, add pointcloud from `/carla/ego_vehicle/lidar` and camera from `/carla/ego_vehicle/rgb_front`
-9. Optionally record ROS bags for later use
-```bash
-ros2 bag record -o <TOPIC-NAME> `ros2 topic list | grep --regexp="/carla/*"` /tf
-```
-9. Playing ROS bags back (at faster rate as recording lags a lot)
-```bash
-ros2 bag play <TOPIC-NAME> -r 2.0
-```
-
-
-### Generate autopilot traffic - need to figure out how to get auto-pilot cars/pedestrians in that don't crash (Traffic Manager issue)
-
-* Think issue stems from fact that traffic manager that is created with carla_ad_demo overrides the traffic manager created when spawning extra traffic with generate_traffic.py from PythonAPI/examples. Link below may help solve issue, but unsure whether anything is being done wrong
-https://carla.readthedocs.io/en/latest/adv_traffic_manager/
-
-**Steps**
-
-1. Start Carla Agent `/opt/carla-simulator/CarlaUE4.sh`
-2. Source carla_ad_demo repo
-```bash
-cd <PATH-TO-carla_ros_bridge> (on the beauty this is ~/Sheng/carla_ros_bridge, the beast it is ~/liam_ws/carla_ros_bridge, I think)
-source  ./install/setup.bash
-```
-3. Launch carla_ad_demo `ros2 launch carla_ad_demo carla_ad_demo.launch.py`
-    Must make sure to modify the `'objects_definition_file'` in carla_ad_demo.launch.py to reflect where .json objects file is stored
-4. **TODO:** Spawn NPCs -> currently they crash as soon as they are spawned which makes it impossible for the AD to drive
-5. Open rviz and set frame_id to `ego_vehicle`, add pointcloud from `/carla/ego_vehicle/lidar` and camera from `/carla/ego_vehicle/rgb_front`
-6. Optionally record ROS bags for later use
-```bash
-ros2 bag record -o <TOPIC-NAME> `ros2 topic list | grep --regexp="/carla/*"` /tf
-```
-
-
-
-## Contact
-Amir Toosi - amir.ghalb@gmail.com
-
-Ben Edwards - bedw0004@student.monash.edu
->>>>>>> 6ead1a7e
+# Project Tracker
+
+Project tracker takes inputs from the @Multi-Task Panoptic Perception model and LiDAR sensor and fuses them together to create accurate pose and velocity estimates of the object over time in 3D space.
+
+![tracker](https://user-images.githubusercontent.com/69286161/151936865-c160a7b6-f4cc-4b03-b0d2-b586d1aff493.gif)
+
+
+
+## Getting Started
+
+### prerequisites
+* create a ros2 workspace by following [these](https://docs.ros.org/en/foxy/Tutorials/Workspace/Creating-A-Workspace.html) instructions
+* clone this repository into the src directory in your ros2 workspace
+
+### Installation
+
+1. Download synced+rectified data from [here](http://www.cvlibs.net/datasets/kitti/raw_data.php) or to download the data directly, press [this](https://s3.eu-central-1.amazonaws.com/avg-kitti/raw_data/2011_09_26_drive_0048/2011_09_26_drive_0048_sync.zip) download button
+2. After the download is complete, navigate to ```/home/mcav/DATASETS/KITTI/```, unzip the downloaded zip and copy the folder named `2011_09_26` into the `KITTI` directory. Your tree for the binary files should then look like: `/home/mcav/DATASETS/KITTI/2011_09_26/2011_09_26_drive_0048_sync/velodyne_points/data/`
+3. Install dependencies
+    ```sh
+    sudo apt install python3-pcl
+    sudo apt-get install ros-galactic-sensor-msgs-py
+    sudo pip3 install transforms3d
+    ```
+3. Navigate to the root folder of your workspace
+    ```sh
+    cd YOUR_WORKSPACE_ROOT
+    ```
+4. Build the package
+	```sh
+    colcon build
+    . install/setup.bash
+    ```
+5. In a new terminal, navigate to the root of your workspace and call the publisher to publish mock data.
+	```sh
+    cd YOUR_WORKSPACE_ROOT
+    . install/setup.bash
+    ros2 run project_tracker mock_pub
+    ```
+6.  In a new terminal, navigate to the root of your workspace and call the `filter` node to reduce the number of LiDAR points.
+	```sh
+    cd YOUR_WORKSPACE_ROOT
+    . install/setup.bash
+    ros2 run project_tracker filter
+    ```
+7.  In a new terminal, call the clustering node to produce clusters, bounding boxes and `DetectedObjectArray`
+    ```sh
+    . install/setup.bash
+    ros2 run project_tracker cluster
+    ```
+8.  In a new terminal, call the mock image publisher node to publish images to the /camera topic. this node takes two arguments from the command line. `Image_path` and `Frame_Id`
+    ```sh
+    . install/setub.bash
+    ros2 run project_tracker mock_image_pub.py <Image_Path> <Frame_Id>
+    eg. ros2 run project_tracker mock_image_pub.py /home/mcav/DATASETS/streetViewImages/ velodyne 
+    ```
+9. In a new terminal, call the object detection node to detect objects from the images published to the /camera topic.
+    ```sh
+    . install/setub.bash
+    ros2 run project_tracker object_detection.py
+    ```
+
+#### Parameters and ROS Info
+
+##### Parameters to modify for clustering: 
+* `self.min_cluster_size`: minimum number of LiDAR points to be considered a cluster
+* `self.max_cluster_size`: maximum number of LiDAR points to be considered a cluster
+* `self.cluster_tolerance`: unsure exactly what the interpretation of this parameter is. I originally thought it was the maximum search radius from any point to another but think it is more nuanced than that after playing with it.
+
+##### Topics
+|Topic|Type|Objective|Nodes interacting|
+------|----|---------|-----------------|
+|`/velodyne_points`|`sensor_msgs.msg PCL2`|Publish mock LiDAR data|`project_tracker::mock_pub` publishes, `project_tracker::filter` subscribes|
+|`clustered_pointclouds`|`sensor_msgs.msg PCL2`|View clustered pointclouds in PCL2 format for visualisation|`project_tracker::cluster` publishes|
+|`bounding_boxes`|`visualization_msgs.msg MarkerArray`|View bounding boxes over identified clusters for visualisation|`project_tracker::cluster` publishes|
+|`detected_objects`|`mcav_interfaces::DetectedObjectArray`|Emit detected objects for use in other MCAV nodes e.g. path planning|`project_tracker::cluster` publishes|
+|`/camera`|`sensor_msgs.msg Image`|publish mock Images|`project_tracker::mock_image_pub` publishes, `project_tracker::object_detection` subscribes|
+
+## Carla Integration
+
+### Manual Control Workaround to Autopilot issue
+
+1. Start Carla Agent `/opt/carla-simulator/CarlaUE4.sh -quality-level=Low`
+2. Source carla_ros_bridge
+```bash
+cd <PATH-TO-carla_ros_bridge> (on the beauty this is ~/Sheng/carla_ros_bridge, the beast it is ~/liam_ws/carla_ros_bridge, I think)
+source  ./install/setup.bash
+```
+3. Launch carla_ros_bridge `ros2 launch carla_ros_bridge carla_ros_bridge.launch.py`
+4. Launch carla_spawn_npc `ros2 launch carla_spawn_objects carla_example_ego_vehicle.launch.py objects_definition_file:='./tracking.json'`
+    Must make sure to modify the `'objects_definition_file'` in carla_ros_bridge.launch.py to reflect where .json objects file is stored
+5. Launch carla_manual_control `ros2 launch carla_manual_control carla_manual_control.launch.py`
+6. Spawn vehicles and walkers `python3 ./carla_integration/generate_traffic.py -n 150 -w 100 --no-rendering`
+7. Drive the car using this manual control window
+8. Open rviz and set frame_id to `ego_vehicle`, add pointcloud from `/carla/ego_vehicle/lidar` and camera from `/carla/ego_vehicle/rgb_front`
+9. Optionally record ROS bags for later use
+```bash
+ros2 bag record -o <TOPIC-NAME> `ros2 topic list | grep --regexp="/carla/*"` /tf
+```
+9. Playing ROS bags back (at faster rate as recording lags a lot)
+```bash
+ros2 bag play <TOPIC-NAME> -r 2.0
+```
+
+
+## TODO
+
+### Generate autopilot traffic - need to figure out how to get auto-pilot cars/pedestrians in that don't crash (Traffic Manager issue)
+
+* Think issue stems from fact that traffic manager that is created with carla_ad_demo overrides the traffic manager created when spawning extra traffic with generate_traffic.py from PythonAPI/examples. Link below may help solve issue, but unsure whether anything is being done wrong
+https://carla.readthedocs.io/en/latest/adv_traffic_manager/
+
+**Steps**
+
+1. Start Carla Agent `/opt/carla-simulator/CarlaUE4.sh`
+2. Source carla_ad_demo repo
+```bash
+cd <PATH-TO-carla_ros_bridge> (on the beauty this is ~/Sheng/carla_ros_bridge, the beast it is ~/liam_ws/carla_ros_bridge, I think)
+source  ./install/setup.bash
+```
+3. Launch carla_ad_demo `ros2 launch carla_ad_demo carla_ad_demo.launch.py`
+    Must make sure to modify the `'objects_definition_file'` in carla_ad_demo.launch.py to reflect where .json objects file is stored
+4. **TODO:** Spawn NPCs -> currently they crash as soon as they are spawned which makes it impossible for the AD to drive
+5. Open rviz and set frame_id to `ego_vehicle`, add pointcloud from `/carla/ego_vehicle/lidar` and camera from `/carla/ego_vehicle/rgb_front`
+6. Optionally record ROS bags for later use
+```bash
+ros2 bag record -o <TOPIC-NAME> `ros2 topic list | grep --regexp="/carla/*"` /tf
+```
+
+
+
+## Contact
+Amir Toosi - amir.ghalb@gmail.com
+
+Ben Edwards - bedw0004@student.monash.edu