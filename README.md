--- conflicted
+++ resolved
@@ -1,221 +1,217 @@
-# :cloud: Project Tracker
-
-Project tracker takes inputs from the @Multi-Task Panoptic Perception model and LiDAR sensor and fuses them together to create accurate pose and velocity estimates of the object over time in 3D space.
-
-[![All Contributors](https://img.shields.io/badge/all_contributors-1-orange.svg?style=flat-square)](#contributors)
-
-![tracker](https://user-images.githubusercontent.com/69286161/151936865-c160a7b6-f4cc-4b03-b0d2-b586d1aff493.gif)
-
-## Requirements
-- [Ubuntu 20.04](https://ubuntu.com/download/desktop) or [WSL on Windows 10/11](https://docs.microsoft.com/en-us/windows/wsl/install)
-- [ROS2 Foxy Fitzroy](https://docs.ros.org/en/foxy/Installation.html)
-- Download synced and rectified KITTI data [here](http://www.cvlibs.net/datasets/kitti/raw_data.php) or to download the data directly, press [here](https://s3.eu-central-1.amazonaws.com/avg-kitti/raw_data/2011_09_26_drive_0048/2011_09_26_drive_0048_sync.zip)
-- Install dependencies
-    ```sh
-    sudo apt install python3-pcl
-    sudo apt-get install ros-galactic-sensor-msgs-py
-    sudo apt-get install ros-galactic-tf-transformations
-    sudo pip3 install transforms3d
-    ```
-
-### Requirements for CARLA Example
-- [CARLA](https://carla.readthedocs.io/en/latest/start_quickstart/)
-- [CARLA ROS2 Bridge](https://carla.readthedocs.io/projects/ros-bridge/en/latest/ros_installation_ros2/)
-
-## Installation
-
-### Moving KITTI data to correct directory
-
-* Move download of KITTI dataset to ```/home/mcav/DATASETS/KITTI/```, unzip the downloaded zip and copy the folder named `2011_09_26` into the `KITTI` directory.  
-
-```
-home/mcav/DATASETS/                                                     
-├── KITTI                                                                                                               
-    └── 2011_09_26
-        └── 2011_09_25_drive_0048_sync
-            ├── image_00                  # image data and timestamps
-                ├── data
-            ├── image_01                  # image data and timestamps
-                ├── data
-            ├── image_02                  # image data and timestamps
-                ├── data
-            ├── image_03                  # image data and timestamps
-                ├── data
-            ├── oxts                      # IMU data and timestamps
-                ├── data
-            └── velodyne_points           # LiDAR pointcloud data and timestamps
-                ├── data
-```
-
-Alternatively move your KITTI folder into another folder and specify this when calling `mock_pub.py` with ROS arguments:
-```sh
-ros2 run project_tracker mock_pub.py --ros-args -p kitti_data_dir:="PATH_TO_YOUR_KITTI/2011_09_26/2011_09_25_drive_0048_sync_DIRECTORY"
-```
-
-### Creating workspace and package
-
-* Create a ROS2 workspace by following [these instructions](https://docs.ros.org/en/foxy/Tutorials/Workspace/Creating-A-Workspace.html) 
-* Go to the source directory: `cd ~/mcav_ws/src`
-* Clone this repository: `git clone`
-* Go to the root of the workspace: `cd ~/mcav_ws`
-* Install ROS dependencies: `rosdep install --from-paths src --ignore-src -r -y`
-* Build the package: `colcon build`
-
-This should result in a directory structre similar to the following:
-```
-mcav_ws/                                                     
-├── build   
-├── install
-├── log                                                                                                              
-└── src
-    └── project_tracker
-        ├── carla_integration       # files relevant to running CARLA example
-        ├── launch                  # launch files for different examples
-        ├── project_tracker         # python scripts used in the package
-        └── src                     # C++ nodes used in the package
-```
-
-## Usage
-
-Note, for every terminal opened you should navigate to the root folder of your workspace (`cd ~/mcav_ws`) and source the setup file (`. install/setup.bash`).
-
-### KITTI Example
-
-Terminal 1 (Mock KITTI Publisher):
-```sh
-ros2 run project_tracker mock_pub.py --ros-args -p kitti_data_dir:="PATH_TO_YOUR_KITTI/2011_09_26/2011_09_25_drive_0048_sync_DIRECTORY"
-```
-
-Terminal 2 (Filter Node to reduce number of LiDAR points):
-```sh
-ros2 run project_tracker filter
-```
-
-Terminal 3 (Cluster Node to produce clusters, bounding boxes and `DetectedObjectArray`):
-```sh
-ros2 run project_tracker cluster.py
-```
-
-Terminal 4 (Mock Image Publisher to publish images):
-```sh
-ros2 run project_tracker mock_image_pub.py <Image_Path> <Frame_Id>
-eg. ros2 run project_tracker mock_image_pub.py /home/mcav/DATASETS/streetViewImages/ velodyne 
-```
-
-Terminal 5 (Object Detection Node to detect objects from images):
-```sh
-ros2 run project_tracker object_detection.py
-```
-
-### CARLA Example
-
-#### Recording ROS bags in Carla
-
-Terminal 1 (Launch CARLA Server):
-```sh
-/opt/carla-simulator/CarlaUE4.sh -quality-level=Low
-```
-
-Terminal 2 (Source and launch CARLA ROS Bridge):
-```sh
-cd <PATH-TO-carla_ros_bridge> 
-source  ./install/setup.bash
-ros2 launch carla_ros_bridge carla_ros_bridge.launch.py -timeout:=10
-```
-
-Terminal 3 (Spawn Ego Vehicle):
-Must make sure to modify the `'objects_definition_file'` in carla_ros_bridge.launch.py to reflect where .json objects file is stored
-```sh
-ros2 launch carla_spawn_objects carla_example_ego_vehicle.launch.py objects_definition_file:='./carla_integration/tracking.json'
-```
-
-Terminal 4 (Take manual control of Ego Vehicle):
-```sh
-ros2 launch carla_manual_control carla_manual_control.launch.py
-```
-
-Terminal 5 (Spawn Non-Player Characters: vehicles and pedestrians):
-Set to no rendering mode to reduce computational load in non-manual control window.
-```sh
-python3 ./carla_integration/generate_traffic.py -n 150 -w 100 --no-rendering
-```
-
-* Drive the car using the manual control window
-* Open rviz2 in a new terminal and set frame_id to `ego_vehicle`, add pointcloud from `/carla/ego_vehicle/lidar` and camera from `/carla/ego_vehicle/rgb_front`
-
-#### Optional: record and play back ROS Bags from CARLA
-**While driving with manual control:**
-* New terminal: record ROS bags for later use
-```bash
-cd ~/mcav_ws/src/project_tracker/bag_files
-ros2 bag record -o <RECORD-DIR> `ros2 topic list | grep --regexp="/carla/*"` /tf
-e.g. ros2 bag record -o manual_150 `ros2 topic list | grep --regexp="/carla/*"` /tf
-```
-**Playing back ROS bags later**:
-* Terminal 1: play ROS bags back (at faster rate as recording lags a lot)
-```bash
-cd ~/mcav_ws/src/project_tracker/bag_files
-ros2 bag play <BAG-NAME> -r 2.0
-e.g. ros2 bag play manual_150 -r 2.0
-```
-* Terminal 2: source workspace setup file and run tracking_carla launch file
-```bash
-cd ~/mcav_ws
-. install/setup.bash
-ros2 launch project_tracker tracking_carla.launch.py
-```
-<<<<<<< HEAD
-* Terminal 3: launch rviz2 and set frame_id to 'ego_vehicle/lidar'. Add relevant pointcloud/image topics
-=======
-* Terminal 3: launch rviz2 and set frame_id to 'velodyne'. Add relevant pointcloud/image topics
->>>>>>> be8a15d2
-
-
-## ROS Parameters and Topics
-Please see the [`ROSINFO.md`](https://github.com/Monash-Connected-Autonomous-Vehicle/mcav-GitHub-documentation-standard/blob/main/ROSINFO.md) file for more info.
-
-## Contributors ✨
-
-Thanks goes to these people ([emoji key](https://allcontributors.org/docs/en/emoji-key)):
-
-<!-- ALL-CONTRIBUTORS-LIST:START - Do not remove or modify this section -->
-<!-- prettier-ignore -->
-<table>
-    <tr>
-        <td align="center"><a href="https://github.com/bened-wards"><img src="https://avatars.githubusercontent.com/u/69286161?v=4" width="100px;" alt="Ben Edwards"/><br /><sub><b>Ben Edwards</b></sub></a><br /><a title="Code">💻</a></td>
-        <td align="center"><a href="https://github.com/amir-kt"><img src="https://avatars.githubusercontent.com/u/54131619?v=4" width="100px;" alt="Amir Toosi"/><br /><sub><b>Amir Toosi</b></sub></a><br /><a title="Code">💻</a></td>
-        <td align="center"><a href="https://github.com/lakshjaisinghani"><img src="https://avatars3.githubusercontent.com/u/45281017?v=4" width="100px;" alt="Laksh Jaisinghani"/><br /><sub><b>Laksh Jaisinghani</b></sub></a><br /><a title="Mentoring">🧑‍🏫 </a></td>
-        <td align="center"><a href="https://github.com/owenbrooks"><img src="https://avatars.githubusercontent.com/u/7232997?v=4" width="100px;" alt="Owen Brooks"/><br /><sub><b>Owen Brooks</b></sub></a><br /><a title="Review">👀 </a></td>
-    </tr>
-</table>
-
-<!-- ALL-CONTRIBUTORS-LIST:END -->
-
-This project follows the [all-contributors](https://github.com/all-contributors/all-contributors) specification. Contributions of any kind welcome!
-
-
-## TODO
-
-### Carla ROS bags with self-driving ego_vehicle and autopilot traffic
-
-Need to figure out how to get auto-pilot cars/pedestrians in that don't crash (Traffic Manager issue)
-
-* Think issue stems from fact that traffic manager that is created with carla_ad_demo overrides the traffic manager created when spawning extra traffic with generate_traffic.py from PythonAPI/examples. Link below may help solve issue, but unsure whether anything is being done wrong
-https://carla.readthedocs.io/en/latest/adv_traffic_manager/
-
-**Steps**
-
-1. Start Carla Agent `/opt/carla-simulator/CarlaUE4.sh`
-2. Source carla_ad_demo repo
-```bash
-cd <PATH-TO-carla_ros_bridge> (on the beauty this is ~/Sheng/carla_ros_bridge, the beast it is ~/liam_ws/carla_ros_bridge, I think)
-source  ./install/setup.bash
-```
-3. Launch carla_ad_demo `ros2 launch carla_ad_demo carla_ad_demo.launch.py`
-    Must make sure to modify the `'objects_definition_file'` in carla_ad_demo.launch.py to reflect where .json objects file is stored
-4. **TODO:** Spawn NPCs -> currently they crash as soon as they are spawned which makes it impossible for the AD to drive
-5. Open rviz and set frame_id to `ego_vehicle`, add pointcloud from `/carla/ego_vehicle/lidar` and camera from `/carla/ego_vehicle/rgb_front`
-6. Optionally record ROS bags for later use
-```bash
-ros2 bag record -o <TOPIC-NAME> `ros2 topic list | grep --regexp="/carla/*"` /tf
-```
+# :cloud: Project Tracker
+
+Project tracker takes inputs from the @Multi-Task Panoptic Perception model and LiDAR sensor and fuses them together to create accurate pose and velocity estimates of the object over time in 3D space.
+
+[![All Contributors](https://img.shields.io/badge/all_contributors-1-orange.svg?style=flat-square)](#contributors)
+
+![tracker](https://user-images.githubusercontent.com/69286161/151936865-c160a7b6-f4cc-4b03-b0d2-b586d1aff493.gif)
+
+## Requirements
+- [Ubuntu 20.04](https://ubuntu.com/download/desktop) or [WSL on Windows 10/11](https://docs.microsoft.com/en-us/windows/wsl/install)
+- [ROS2 Foxy Fitzroy](https://docs.ros.org/en/foxy/Installation.html)
+- Download synced and rectified KITTI data [here](http://www.cvlibs.net/datasets/kitti/raw_data.php) or to download the data directly, press [here](https://s3.eu-central-1.amazonaws.com/avg-kitti/raw_data/2011_09_26_drive_0048/2011_09_26_drive_0048_sync.zip)
+- Install dependencies
+    ```sh
+    sudo apt install python3-pcl
+    sudo apt-get install ros-galactic-sensor-msgs-py
+    sudo apt-get install ros-galactic-tf-transformations
+    sudo pip3 install transforms3d
+    ```
+
+### Requirements for CARLA Example
+- [CARLA](https://carla.readthedocs.io/en/latest/start_quickstart/)
+- [CARLA ROS2 Bridge](https://carla.readthedocs.io/projects/ros-bridge/en/latest/ros_installation_ros2/)
+
+## Installation
+
+### Moving KITTI data to correct directory
+
+* Move download of KITTI dataset to ```/home/mcav/DATASETS/KITTI/```, unzip the downloaded zip and copy the folder named `2011_09_26` into the `KITTI` directory.  
+
+```
+home/mcav/DATASETS/                                                     
+├── KITTI                                                                                                               
+    └── 2011_09_26
+        └── 2011_09_25_drive_0048_sync
+            ├── image_00                  # image data and timestamps
+                ├── data
+            ├── image_01                  # image data and timestamps
+                ├── data
+            ├── image_02                  # image data and timestamps
+                ├── data
+            ├── image_03                  # image data and timestamps
+                ├── data
+            ├── oxts                      # IMU data and timestamps
+                ├── data
+            └── velodyne_points           # LiDAR pointcloud data and timestamps
+                ├── data
+```
+
+Alternatively move your KITTI folder into another folder and specify this when calling `mock_pub.py` with ROS arguments:
+```sh
+ros2 run project_tracker mock_pub.py --ros-args -p kitti_data_dir:="PATH_TO_YOUR_KITTI/2011_09_26/2011_09_25_drive_0048_sync_DIRECTORY"
+```
+
+### Creating workspace and package
+
+* Create a ROS2 workspace by following [these instructions](https://docs.ros.org/en/foxy/Tutorials/Workspace/Creating-A-Workspace.html) 
+* Go to the source directory: `cd ~/mcav_ws/src`
+* Clone this repository: `git clone`
+* Go to the root of the workspace: `cd ~/mcav_ws`
+* Install ROS dependencies: `rosdep install --from-paths src --ignore-src -r -y`
+* Build the package: `colcon build`
+
+This should result in a directory structre similar to the following:
+```
+mcav_ws/                                                     
+├── build   
+├── install
+├── log                                                                                                              
+└── src
+    └── project_tracker
+        ├── carla_integration       # files relevant to running CARLA example
+        ├── launch                  # launch files for different examples
+        ├── project_tracker         # python scripts used in the package
+        └── src                     # C++ nodes used in the package
+```
+
+## Usage
+
+Note, for every terminal opened you should navigate to the root folder of your workspace (`cd ~/mcav_ws`) and source the setup file (`. install/setup.bash`).
+
+### KITTI Example
+
+Terminal 1 (Mock KITTI Publisher):
+```sh
+ros2 run project_tracker mock_pub.py --ros-args -p kitti_data_dir:="PATH_TO_YOUR_KITTI/2011_09_26/2011_09_25_drive_0048_sync_DIRECTORY"
+```
+
+Terminal 2 (Filter Node to reduce number of LiDAR points):
+```sh
+ros2 run project_tracker filter
+```
+
+Terminal 3 (Cluster Node to produce clusters, bounding boxes and `DetectedObjectArray`):
+```sh
+ros2 run project_tracker cluster.py
+```
+
+Terminal 4 (Mock Image Publisher to publish images):
+```sh
+ros2 run project_tracker mock_image_pub.py <Image_Path> <Frame_Id>
+eg. ros2 run project_tracker mock_image_pub.py /home/mcav/DATASETS/streetViewImages/ velodyne 
+```
+
+Terminal 5 (Object Detection Node to detect objects from images):
+```sh
+ros2 run project_tracker object_detection.py
+```
+
+### CARLA Example
+
+#### Recording ROS bags in Carla
+
+Terminal 1 (Launch CARLA Server):
+```sh
+/opt/carla-simulator/CarlaUE4.sh -quality-level=Low
+```
+
+Terminal 2 (Source and launch CARLA ROS Bridge):
+```sh
+cd <PATH-TO-carla_ros_bridge> 
+source  ./install/setup.bash
+ros2 launch carla_ros_bridge carla_ros_bridge.launch.py -timeout:=10
+```
+
+Terminal 3 (Spawn Ego Vehicle):
+Must make sure to modify the `'objects_definition_file'` in carla_ros_bridge.launch.py to reflect where .json objects file is stored
+```sh
+ros2 launch carla_spawn_objects carla_example_ego_vehicle.launch.py objects_definition_file:='./carla_integration/tracking.json'
+```
+
+Terminal 4 (Take manual control of Ego Vehicle):
+```sh
+ros2 launch carla_manual_control carla_manual_control.launch.py
+```
+
+Terminal 5 (Spawn Non-Player Characters: vehicles and pedestrians):
+Set to no rendering mode to reduce computational load in non-manual control window.
+```sh
+python3 ./carla_integration/generate_traffic.py -n 150 -w 100 --no-rendering
+```
+
+* Drive the car using the manual control window
+* Open rviz2 in a new terminal and set frame_id to `ego_vehicle`, add pointcloud from `/carla/ego_vehicle/lidar` and camera from `/carla/ego_vehicle/rgb_front`
+
+#### Optional: record and play back ROS Bags from CARLA
+**While driving with manual control:**
+* New terminal: record ROS bags for later use
+```bash
+cd ~/mcav_ws/src/project_tracker/bag_files
+ros2 bag record -o <RECORD-DIR> `ros2 topic list | grep --regexp="/carla/*"` /tf
+e.g. ros2 bag record -o manual_150 `ros2 topic list | grep --regexp="/carla/*"` /tf
+```
+**Playing back ROS bags later**:
+* Terminal 1: play ROS bags back (at faster rate as recording lags a lot)
+```bash
+cd ~/mcav_ws/src/project_tracker/bag_files
+ros2 bag play <BAG-NAME> -r 2.0
+e.g. ros2 bag play manual_150 -r 2.0
+```
+* Terminal 2: source workspace setup file and run tracking_carla launch file
+```bash
+cd ~/mcav_ws
+. install/setup.bash
+ros2 launch project_tracker tracking_carla.launch.py
+```
+* Terminal 3: launch rviz2 and set frame_id to 'velodyne'. Add relevant pointcloud/image topics
+
+
+## ROS Parameters and Topics
+Please see the [`ROSINFO.md`](https://github.com/Monash-Connected-Autonomous-Vehicle/mcav-GitHub-documentation-standard/blob/main/ROSINFO.md) file for more info.
+
+## Contributors ✨
+
+Thanks goes to these people ([emoji key](https://allcontributors.org/docs/en/emoji-key)):
+
+<!-- ALL-CONTRIBUTORS-LIST:START - Do not remove or modify this section -->
+<!-- prettier-ignore -->
+<table>
+    <tr>
+        <td align="center"><a href="https://github.com/bened-wards"><img src="https://avatars.githubusercontent.com/u/69286161?v=4" width="100px;" alt="Ben Edwards"/><br /><sub><b>Ben Edwards</b></sub></a><br /><a title="Code">💻</a></td>
+        <td align="center"><a href="https://github.com/amir-kt"><img src="https://avatars.githubusercontent.com/u/54131619?v=4" width="100px;" alt="Amir Toosi"/><br /><sub><b>Amir Toosi</b></sub></a><br /><a title="Code">💻</a></td>
+        <td align="center"><a href="https://github.com/lakshjaisinghani"><img src="https://avatars3.githubusercontent.com/u/45281017?v=4" width="100px;" alt="Laksh Jaisinghani"/><br /><sub><b>Laksh Jaisinghani</b></sub></a><br /><a title="Mentoring">🧑‍🏫 </a></td>
+        <td align="center"><a href="https://github.com/owenbrooks"><img src="https://avatars.githubusercontent.com/u/7232997?v=4" width="100px;" alt="Owen Brooks"/><br /><sub><b>Owen Brooks</b></sub></a><br /><a title="Review">👀 </a></td>
+    </tr>
+</table>
+
+<!-- ALL-CONTRIBUTORS-LIST:END -->
+
+This project follows the [all-contributors](https://github.com/all-contributors/all-contributors) specification. Contributions of any kind welcome!
+
+
+## TODO
+
+### Carla ROS bags with self-driving ego_vehicle and autopilot traffic
+
+Need to figure out how to get auto-pilot cars/pedestrians in that don't crash (Traffic Manager issue)
+
+* Think issue stems from fact that traffic manager that is created with carla_ad_demo overrides the traffic manager created when spawning extra traffic with generate_traffic.py from PythonAPI/examples. Link below may help solve issue, but unsure whether anything is being done wrong
+https://carla.readthedocs.io/en/latest/adv_traffic_manager/
+
+**Steps**
+
+1. Start Carla Agent `/opt/carla-simulator/CarlaUE4.sh`
+2. Source carla_ad_demo repo
+```bash
+cd <PATH-TO-carla_ros_bridge> (on the beauty this is ~/Sheng/carla_ros_bridge, the beast it is ~/liam_ws/carla_ros_bridge, I think)
+source  ./install/setup.bash
+```
+3. Launch carla_ad_demo `ros2 launch carla_ad_demo carla_ad_demo.launch.py`
+    Must make sure to modify the `'objects_definition_file'` in carla_ad_demo.launch.py to reflect where .json objects file is stored
+4. **TODO:** Spawn NPCs -> currently they crash as soon as they are spawned which makes it impossible for the AD to drive
+5. Open rviz and set frame_id to `ego_vehicle`, add pointcloud from `/carla/ego_vehicle/lidar` and camera from `/carla/ego_vehicle/rgb_front`
+6. Optionally record ROS bags for later use
+```bash
+ros2 bag record -o <TOPIC-NAME> `ros2 topic list | grep --regexp="/carla/*"` /tf
+```